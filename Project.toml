--- conflicted
+++ resolved
@@ -12,13 +12,10 @@
 SpecialFunctions = "276daf66-3868-5448-9aa4-cd146d93841b"
 
 [compat]
-<<<<<<< HEAD
 SpecialFunctions = "1"
-=======
 ScalarRadau = "1"
 Cubature = "1"
 QuadGK = "2"
->>>>>>> f5645d92
 julia = "1.5"
 
 [extras]
