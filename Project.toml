--- conflicted
+++ resolved
@@ -18,12 +18,8 @@
 BasicInterpolators = "0.6"
 Cubature = "1"
 Faddeyeva985 = "1"
-<<<<<<< HEAD
-FiniteDifferences = "0.12"
-=======
 FastGaussQuadrature = "0.4"
 Memoize = "0.4"
->>>>>>> 58013b17
 ProgressMeter = "1"
 ScalarRadau = "2"
 UnPack = "1"
